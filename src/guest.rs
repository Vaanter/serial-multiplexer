use crate::common::{ConnectionState, connection_loop};
use crate::protocol_utils::{create_ack_datagram, datagram_from_bytes};
use crate::schema_generated::serial_multiplexer::ControlCode;
use crate::utils::connect_downstream;
use anyhow::bail;
use bytes::Bytes;
use std::time::Duration;
use tokio::io::AsyncWriteExt;
use tokio::sync::broadcast;
use tokio::sync::broadcast::error::RecvError;
use tokio::time::timeout;
use tokio_util::sync::CancellationToken;
<<<<<<< HEAD
use tracing::{debug, error, info};
=======
use tracing::{debug, error, warn};
>>>>>>> aa123fb9

const CLIENT_INITIATION_TIMEOUT: Duration = Duration::from_secs(3);

/// Reads datagrams from the sink looking for an [`Initial`] datagrams.
/// From these attempts to create a new client connection.
///
/// # Parameters
///
/// * `serial_to_client_pull`:
///   A [`broadcast::Receiver<Bytes>`] to receive data from a sink.
/// * `client_to_serial_push`: An [`async_channel::Sender<Bytes>`] to send data from clients back
///   to the sink(s).
/// * `cancel`: A [`CancellationToken`] to signal when the function should terminate.
///
/// # Behaviour
///
/// * Continuously waits for either incoming messages from the sink or a cancellation signal.
/// * When data is received from a sink,
///   it attempts to initiate a client connection within a [`CLIENT_INITIATION_TIMEOUT`] timeout
///   window using [`initiate_client_connection`].
///   * If successful and a connection is established,
///     it spawns a new task that runs [`connection_loop`],
///     handling communication between the client connection and the sink.
///   * If the connection initiation fails or exceeds the timeout, appropriate errors are logged.
/// * If no data can be received from a sink(s) (i.e. all ports are closed),
///   `cancel` will be triggered, and the loop ends.
/// * The loop terminates when the cancellation token (`cancel`) is triggered.
///
/// [`Initial`]: ControlCode::Initial
pub async fn client_initiator(
  mut serial_to_client_pull: broadcast::Receiver<Bytes>,
  client_to_serial_push: async_channel::Sender<Bytes>,
  cancel: CancellationToken,
) {
  debug!("Starting client initiator");
  loop {
    tokio::select! {
      biased;
      () = cancel.cancelled() => {
        break;
      }
      data = serial_to_client_pull.recv() => {
        match data {
          Ok(data) => {
            match timeout(CLIENT_INITIATION_TIMEOUT,
              initiate_client_connection(data, client_to_serial_push.clone())).await {
              Ok(Ok(Some(connection))) => {
                tokio::spawn(connection_loop(
                  connection,
                  serial_to_client_pull.resubscribe(),
                  client_to_serial_push.clone(),
                  cancel.clone()
                ));
              },
              Ok(Err(e)) => {
                error!("Failed to initiate client connection: {}", e);
              },
              Err(_) => {
                error!("Failed to initiate client connection in time");
              }
              Ok(Ok(None)) => {}
            }
          }
<<<<<<< HEAD
          Err(e) => {
            error!("Failed to receive data from sink: {}", e);
=======
          Err(RecvError::Lagged(amount)) => {
            warn!("Missed {amount} datagrams due to lag, some INITIAL datagrams might have been skipped");
          }
          Err(RecvError::Closed) => {
            error!("Failed to receive data, {}", RecvError::Closed);
>>>>>>> aa123fb9
            cancel.cancel();
            break;
          }
        }
      }
    }
  }
}

/// Handles the initiation of a client connection by processing an incoming datagram
/// and establishing a downstream connection if the datagram is an [`Initial`] datagram.
///
/// # Parameters
///
/// * `data`: The raw [`Bytes`] representing the incoming datagram.
/// * `client_to_serial_push`:
///   An [`async_channel::Sender<Bytes>`] to send datagrams to the sink(s).
///
/// # Returns
/// An [`anyhow::Result`] that contains:
/// * [`Ok(Some(ConnectionState))`] if the connection was successfully established.
/// * [`Err(anyhow::Error)`] if the connection could not be established
/// * [`Ok(None)`] if the datagram was not an [`Initial`] datagram or if it was invalid.
///
/// # Errors
/// Returns an error if:
/// * The datagram is an initial connection request but does not contain a valid target address.
/// * Establishing a connection to the downstream target fails.
/// * Sending an acknowledgement ([`ACK`]) back to the client fails.
///
/// # Behaviour
/// * Parses the incoming datagram using [`datagram_from_bytes`].
/// * If it's an initial connection request ([`Initial`]), extracts the target
///   address from the datagram, establishes a connection to the downstream,
///   and sends an [`ACK`] response to the client.
/// * Performs clean-up by shutting down the downstream connection if sending the [`ACK`] fails.
///
/// [`Initial`]: ControlCode::Initial
/// [`ACK`]: ControlCode::Ack
async fn initiate_client_connection(
  data: Bytes,
  client_to_serial_push: async_channel::Sender<Bytes>,
) -> anyhow::Result<Option<ConnectionState>> {
  match datagram_from_bytes(&data) {
    Ok(datagram) => {
      // Not the first datagram for connection, ignore
      if datagram.code() != ControlCode::Initial {
        return Ok(None);
      }
      debug!("Connection {} received {:?} datagram", datagram.identifier(), datagram.code());
      let identifier = datagram.identifier();
      let Some(target_address) = datagram.data().map(|d| String::from_utf8_lossy(d.bytes())) else {
        bail!("Initial datagram did not contain target address");
      };
      info!("Connecting to downstream: {}", target_address);
      let mut downstream = connect_downstream(&target_address).await?;
      let ack = create_ack_datagram(identifier, 0);
      let ack_datagram = datagram_from_bytes(&ack);
      debug!("Sending ACK: {:?}", ack_datagram);
      if let Err(e) = client_to_serial_push.send(ack).await {
        if let Err(e) = downstream.shutdown().await {
          error!("Failed to shutdown downstream after failing to send ACK: {}", e);
        }
        bail!("Failed to send ACK : {}", e);
      }
      Ok(Some(ConnectionState::new(identifier, downstream)))
    }
    Err(e) => {
      debug!("Received invalid datagram, will ignore: {}", e);
      Ok(None)
    }
  }
}

#[cfg(test)]
mod tests {
  use super::*;
  use crate::protocol_utils::create_initial_datagram;
  use crate::schema_generated::serial_multiplexer::root_as_datagram;
  use crate::test_utils::{run_echo, setup_tracing};

  #[tokio::test]
  async fn test_initiate_client_connection_smoke() {
    setup_tracing().await;
    let (client_to_serial_push, client_to_serial_pull) = async_channel::bounded(10);
    let (target_address, _) = run_echo().await;
    let target_address = target_address.to_string();
    let datagram = create_initial_datagram(123, 0, &target_address);

    let connection =
      initiate_client_connection(datagram, client_to_serial_push.clone()).await.unwrap().unwrap();
    assert_eq!(connection.identifier, 123);
    assert_eq!(connection.sequence, 0);
    assert_eq!(connection.largest_processed, 0);
    assert_eq!(connection.client.peer_addr().unwrap().to_string(), target_address);
    let ack_data = client_to_serial_pull.recv().await.unwrap();
    let ack_datagram = root_as_datagram(&ack_data).unwrap();
    assert_eq!(ack_datagram.code(), ControlCode::Ack);
    assert_eq!(ack_datagram.identifier(), 123);
    assert_eq!(ack_datagram.data().unwrap().len(), 0);
  }

  #[tokio::test]
  async fn test_initiate_client_connection_invalid_datagram() {
    setup_tracing().await;
    let (client_to_serial_push, _) = async_channel::bounded(10);

    let connection = initiate_client_connection(Bytes::new(), client_to_serial_push.clone()).await;
    assert!(matches!(connection, Ok(None)));
  }

  #[tokio::test]
  async fn test_client_initiator_success() {
    setup_tracing().await;
    let (client_to_serial_push, client_to_serial_pull) = async_channel::bounded(10);
    let (serial_to_client_push, serial_to_client_pull) = broadcast::channel(10);
    let (target_address, _) = run_echo().await;
    let target_address = target_address.to_string();
    let initial = create_initial_datagram(123, 0, &target_address);

    tokio::spawn(client_initiator(
      serial_to_client_pull,
      client_to_serial_push,
      CancellationToken::new(),
    ));

    serial_to_client_push.send(initial).unwrap();
    let ack = client_to_serial_pull.recv().await.unwrap();
    let ack_datagram = root_as_datagram(&ack).unwrap();
    assert_eq!(ack_datagram.code(), ControlCode::Ack);
    assert_eq!(ack_datagram.identifier(), 123);
    assert_eq!(ack_datagram.data().unwrap().len(), 0);
  }

  #[tokio::test]
  async fn test_client_initiator_target_unreachable() {
    setup_tracing().await;
    let (client_to_serial_push, client_to_serial_pull) = async_channel::bounded(10);
    let (serial_to_client_push, serial_to_client_pull) = broadcast::channel(10);
    let target_address = "127.0.0.1:0".to_string();
    let initial = create_initial_datagram(123, 0, &target_address);

    tokio::spawn(client_initiator(
      serial_to_client_pull,
      client_to_serial_push,
      CancellationToken::new(),
    ));

    serial_to_client_push.send(initial).unwrap();
    assert!(timeout(Duration::from_secs(1), client_to_serial_pull.recv()).await.is_err());
  }

  #[tokio::test]
  async fn test_client_initiator_pipe_closed() {
    setup_tracing().await;
    let (client_to_serial_push, _) = async_channel::bounded(10);
    let (serial_to_client_push, serial_to_client_pull) = broadcast::channel(10);
    let cancel = CancellationToken::new();

    tokio::spawn(client_initiator(serial_to_client_pull, client_to_serial_push, cancel.clone()));

    drop(serial_to_client_push);
    assert!(timeout(Duration::from_secs(1), cancel.cancelled()).await.is_ok());
  }
}<|MERGE_RESOLUTION|>--- conflicted
+++ resolved
@@ -10,11 +10,7 @@
 use tokio::sync::broadcast::error::RecvError;
 use tokio::time::timeout;
 use tokio_util::sync::CancellationToken;
-<<<<<<< HEAD
-use tracing::{debug, error, info};
-=======
-use tracing::{debug, error, warn};
->>>>>>> aa123fb9
+use tracing::{debug, error, info, warn};
 
 const CLIENT_INITIATION_TIMEOUT: Duration = Duration::from_secs(3);
 
@@ -78,16 +74,11 @@
               Ok(Ok(None)) => {}
             }
           }
-<<<<<<< HEAD
-          Err(e) => {
-            error!("Failed to receive data from sink: {}", e);
-=======
           Err(RecvError::Lagged(amount)) => {
             warn!("Missed {amount} datagrams due to lag, some INITIAL datagrams might have been skipped");
           }
           Err(RecvError::Closed) => {
             error!("Failed to receive data, {}", RecvError::Closed);
->>>>>>> aa123fb9
             cancel.cancel();
             break;
           }
